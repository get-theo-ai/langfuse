import { JSONView } from "@/src/components/ui/CodeJsonViewer";
import {
  type APIScore,
  type Trace,
  type ScoreSource,
  AnnotationQueueObjectType,
} from "@langfuse/shared";
import {
  Card,
  CardContent,
  CardDescription,
  CardFooter,
  CardHeader,
  CardTitle,
} from "@/src/components/ui/card";
import { AggUsageBadge } from "@/src/components/token-usage-badge";
import { Badge } from "@/src/components/ui/badge";
import { type ObservationReturnType } from "@/src/server/api/routers/traces";
import { IOPreview } from "@/src/components/trace/IOPreview";
import { formatIntervalSeconds } from "@/src/utils/dates";
import { Tabs, TabsList, TabsTrigger } from "@/src/components/ui/tabs";
import { withDefault, StringParam, useQueryParam } from "use-query-params";
import ScoresTable from "@/src/components/table/use-cases/scores";
import { ScoresPreview } from "@/src/components/trace/ScoresPreview";
import { AnnotateDrawer } from "@/src/features/scores/components/AnnotateDrawer";
import useLocalStorage from "@/src/components/useLocalStorage";
import { CommentDrawerButton } from "@/src/features/comments/CommentDrawerButton";
<<<<<<< HEAD
import { cn } from "@/src/utils/tailwind";
import { NewDatasetItemFromTrace } from "@/src/features/datasets/components/NewDatasetItemFromObservationButton";
import { CreateNewAnnotationQueueItem } from "@/src/features/scores/components/CreateNewAnnotationQueueItem";
import { useHasOrgEntitlement } from "@/src/features/entitlements/hooks";
=======
import { useMemo } from "react";
import { usdFormatter } from "@/src/utils/numbers";
import { calculateDisplayTotalCost } from "@/src/components/trace/lib/helpers";
>>>>>>> 204ce02b

export const TracePreview = ({
  trace,
  observations,
  scores,
  commentCounts,
  viewType = "detailed",
  className,
}: {
  trace: Trace & { latency?: number };
  observations: ObservationReturnType[];
  scores: APIScore[];
  commentCounts?: Map<string, number>;
  viewType?: "detailed" | "focused";
  className?: string;
}) => {
  const [selectedTab, setSelectedTab] = useQueryParam(
    "view",
    withDefault(StringParam, "preview"),
  );
  const [emptySelectedConfigIds, setEmptySelectedConfigIds] = useLocalStorage<
    string[]
  >("emptySelectedConfigIds", []);
  const hasEntitlement = useHasOrgEntitlement("annotation-queues");

  const traceScores = scores.filter((s) => s.observationId === null);
  const traceScoresBySource = traceScores.reduce((acc, score) => {
    if (!acc.get(score.source)) {
      acc.set(score.source, []);
    }
    acc.get(score.source)?.push(score);
    return acc;
  }, new Map<ScoreSource, APIScore[]>());

  const totalCost = useMemo(
    () =>
      calculateDisplayTotalCost({
        allObservations: observations,
      }),
    [observations],
  );

  return (
    <Card
      className={cn(
        "col-span-2 flex max-h-full flex-col overflow-hidden",
        className,
      )}
    >
      {viewType === "detailed" && (
        <div className="flex flex-shrink-0 flex-row justify-end gap-2">
          <Tabs
            value={selectedTab}
            onValueChange={setSelectedTab}
            className="flex w-full justify-end border-b bg-background"
          >
            <TabsList className="bg-background py-0">
              <TabsTrigger
                value="preview"
                className="h-full rounded-none border-b-4 border-transparent data-[state=active]:border-primary-accent data-[state=active]:shadow-none"
              >
                Preview
              </TabsTrigger>
              <TabsTrigger
                value="scores"
                className="h-full rounded-none border-b-4 border-transparent data-[state=active]:border-primary-accent data-[state=active]:shadow-none"
              >
                Scores
              </TabsTrigger>
            </TabsList>
          </Tabs>
        </div>
      )}
      <div className="flex w-full flex-col overflow-y-auto">
        <CardHeader className="flex flex-row flex-wrap justify-between gap-2">
          <div className="flex flex-col gap-1">
            <CardTitle>
              <span className="mr-2 rounded-sm bg-input p-1 text-xs">
                TRACE
              </span>
              <span>{trace.name}</span>
            </CardTitle>
            <CardDescription>
              {trace.timestamp.toLocaleString()}
            </CardDescription>
            {viewType === "detailed" && (
              <div className="flex flex-wrap gap-2">
                {!!trace.latency && (
                  <Badge variant="outline">
                    {formatIntervalSeconds(trace.latency)}
                  </Badge>
                )}
                <TraceAggUsageBadge observations={observations} />
                {!!trace.release && (
                  <Badge variant="outline">Release: {trace.release}</Badge>
                )}
                {!!trace.version && (
                  <Badge variant="outline">Version: {trace.version}</Badge>
                )}
              </div>
            )}
          </div>
          {viewType === "detailed" && (
            <div className="flex flex-wrap gap-2">
<<<<<<< HEAD
              <CommentDrawerButton
                projectId={trace.projectId}
                objectId={trace.id}
                objectType="TRACE"
                count={commentCounts?.get(trace.id)}
              />
              <div className="flex items-start">
                <AnnotateDrawer
                  projectId={trace.projectId}
                  traceId={trace.id}
                  scores={scores}
                  emptySelectedConfigIds={emptySelectedConfigIds}
                  setEmptySelectedConfigIds={setEmptySelectedConfigIds}
                  key={"annotation-drawer" + trace.id}
                  hasGroupedButton={hasEntitlement}
                />
                {hasEntitlement && (
                  <CreateNewAnnotationQueueItem
                    projectId={trace.projectId}
                    objectId={trace.id}
                    objectType={AnnotationQueueObjectType.TRACE}
                  />
                )}
              </div>
              <NewDatasetItemFromTrace
                traceId={trace.id}
                projectId={trace.projectId}
                input={trace.input}
                output={trace.output}
                metadata={trace.metadata}
                key={trace.id}
              />
=======
              {!!trace.latency && (
                <Badge variant="outline">
                  {formatIntervalSeconds(trace.latency)}
                </Badge>
              )}
              <AggUsageBadge observations={observations} />
              {!!trace.release && (
                <Badge variant="outline">Release: {trace.release}</Badge>
              )}
              {!!trace.version && (
                <Badge variant="outline">Version: {trace.version}</Badge>
              )}
              {totalCost && (
                <Badge variant="outline">
                  ∑ {usdFormatter(totalCost.toNumber())}
                </Badge>
              )}
>>>>>>> 204ce02b
            </div>
          )}
        </CardHeader>
        <CardContent className="flex flex-col gap-4">
          {selectedTab === "preview" && (
            <>
              <IOPreview
                key={trace.id + "-io"}
                input={trace.input ?? undefined}
                output={trace.output ?? undefined}
              />
              <JSONView
                key={trace.id + "-metadata"}
                title="Metadata"
                json={trace.metadata}
              />
              {viewType === "detailed" && (
                <ScoresPreview itemScoresBySource={traceScoresBySource} />
              )}
            </>
          )}
          {selectedTab === "scores" && (
            <ScoresTable
              projectId={trace.projectId}
              omittedFilter={["Trace ID"]}
              traceId={trace.id}
              hiddenColumns={["traceName", "jobConfigurationId", "userId"]}
              localStorageSuffix="TracePreview"
            />
          )}
        </CardContent>
        <CardFooter></CardFooter>
      </div>
    </Card>
  );
};<|MERGE_RESOLUTION|>--- conflicted
+++ resolved
@@ -25,16 +25,13 @@
 import { AnnotateDrawer } from "@/src/features/scores/components/AnnotateDrawer";
 import useLocalStorage from "@/src/components/useLocalStorage";
 import { CommentDrawerButton } from "@/src/features/comments/CommentDrawerButton";
-<<<<<<< HEAD
 import { cn } from "@/src/utils/tailwind";
 import { NewDatasetItemFromTrace } from "@/src/features/datasets/components/NewDatasetItemFromObservationButton";
 import { CreateNewAnnotationQueueItem } from "@/src/features/scores/components/CreateNewAnnotationQueueItem";
 import { useHasOrgEntitlement } from "@/src/features/entitlements/hooks";
-=======
 import { useMemo } from "react";
 import { usdFormatter } from "@/src/utils/numbers";
 import { calculateDisplayTotalCost } from "@/src/components/trace/lib/helpers";
->>>>>>> 204ce02b
 
 export const TracePreview = ({
   trace,
@@ -127,19 +124,23 @@
                     {formatIntervalSeconds(trace.latency)}
                   </Badge>
                 )}
-                <TraceAggUsageBadge observations={observations} />
+                <AggUsageBadge observations={observations} />
                 {!!trace.release && (
                   <Badge variant="outline">Release: {trace.release}</Badge>
                 )}
                 {!!trace.version && (
                   <Badge variant="outline">Version: {trace.version}</Badge>
+                )}
+                {totalCost && (
+                  <Badge variant="outline">
+                    ∑ {usdFormatter(totalCost.toNumber())}
+                  </Badge>
                 )}
               </div>
             )}
           </div>
           {viewType === "detailed" && (
             <div className="flex flex-wrap gap-2">
-<<<<<<< HEAD
               <CommentDrawerButton
                 projectId={trace.projectId}
                 objectId={trace.id}
@@ -172,25 +173,6 @@
                 metadata={trace.metadata}
                 key={trace.id}
               />
-=======
-              {!!trace.latency && (
-                <Badge variant="outline">
-                  {formatIntervalSeconds(trace.latency)}
-                </Badge>
-              )}
-              <AggUsageBadge observations={observations} />
-              {!!trace.release && (
-                <Badge variant="outline">Release: {trace.release}</Badge>
-              )}
-              {!!trace.version && (
-                <Badge variant="outline">Version: {trace.version}</Badge>
-              )}
-              {totalCost && (
-                <Badge variant="outline">
-                  ∑ {usdFormatter(totalCost.toNumber())}
-                </Badge>
-              )}
->>>>>>> 204ce02b
             </div>
           )}
         </CardHeader>
