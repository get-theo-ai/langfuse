// This is your Prisma schema file,
// learn more about it in the docs: https://pris.ly/d/prisma-schema

generator client {
    provider        = "prisma-client-js"
    previewFeatures = ["tracing", "views", "relationJoins", "metrics"]
}

datasource db {
    provider          = "postgresql"
    url               = env("DATABASE_URL")
    directUrl         = env("DIRECT_URL")
    shadowDatabaseUrl = env("SHADOW_DATABASE_URL")
}

generator erd {
    provider     = "prisma-erd-generator"
    ignoreTables = ["_prisma_migrations", "Session", "Account", "Example"]
    disabled     = true
    ignoreEnums  = true
    output       = "database.svg"
}

generator kysely {
    provider = "prisma-kysely"

    // Optionally provide a destination directory for the generated file
    // and a filename of your choice
    // output = "../src/db"
    // fileName = "types.ts"
    // Optionally generate runtime enums to a separate file
    // enumFileName = "enums.ts"
}

// Necessary for Next auth
model Account {
<<<<<<< HEAD
    id                       String  @id @default(cuid())
    userId                   String  @map("user_id")
    type                     String
    provider                 String
    providerAccountId        String
    refresh_token            String? // @db.Text
    access_token             String? // @db.Text
    expires_at               Int?
    expires_in               Int?
    ext_expires_in           Int?
    token_type               String?
    scope                    String?
    id_token                 String? // @db.Text
    session_state            String?
    refresh_token_expires_in Int?
    user                     User    @relation(fields: [userId], references: [id], onDelete: Cascade)

    @@unique([provider, providerAccountId])
    @@index([userId])
=======
  id                       String  @id @default(cuid())
  userId                   String  @map("user_id")
  type                     String
  provider                 String
  providerAccountId        String
  refresh_token            String? // @db.Text
  access_token             String? // @db.Text
  expires_at               Int?
  expires_in               Int?
  ext_expires_in           Int?
  token_type               String?
  scope                    String?
  id_token                 String? // @db.Text
  session_state            String?
  refresh_token_expires_in Int?
  created_at               Int? // GitLab
  user                     User    @relation(fields: [userId], references: [id], onDelete: Cascade)

  @@unique([provider, providerAccountId])
  @@index([userId])
>>>>>>> c2403239
}

model Session {
    id           String   @id @default(cuid())
    sessionToken String   @unique @map("session_token")
    userId       String   @map("user_id")
    expires      DateTime
    user         User     @relation(fields: [userId], references: [id], onDelete: Cascade)
}

model User {
    id                      String                   @id @default(cuid())
    name                    String?
    email                   String?                  @unique
    emailVerified           DateTime?                @map("email_verified")
    password                String?
    image                   String?
    admin                   Boolean                  @default(false)
    accounts                Account[]
    sessions                Session[]
    organizationMemberships OrganizationMembership[]
    projectMemberships      ProjectMembership[]
    invitations             MembershipInvitation[]
    createdAt               DateTime                 @default(now()) @map("created_at")
    updatedAt               DateTime                 @default(now()) @updatedAt @map("updated_at")
    featureFlags            String[]                 @default([]) @map("feature_flags")
    annotatedLockedItem     AnnotationQueueItem[]    @relation("LockedByUser")
    annotatedCompletedItem  AnnotationQueueItem[]    @relation("AnnotatorUser")

    @@map("users")
}

model VerificationToken {
    identifier String
    token      String   @unique
    expires    DateTime

    @@unique([identifier, token])
    @@map("verification_tokens")
}

model Organization {
    id                      String                   @id @default(cuid())
    name                    String
    createdAt               DateTime                 @default(now()) @map("created_at")
    updatedAt               DateTime                 @default(now()) @updatedAt @map("updated_at")
    cloudConfig             Json?                    @map("cloud_config") // Langfuse Cloud, for zod schema see @/src/features/organizations/utils/cloudConfigSchema
    organizationMemberships OrganizationMembership[]
    projects                Project[]
    MembershipInvitation    MembershipInvitation[]

    @@map("organizations")
}

model Project {
    id                  String                 @id @default(cuid())
    orgId               String                 @map("org_id")
    createdAt           DateTime               @default(now()) @map("created_at")
    updatedAt           DateTime               @default(now()) @updatedAt @map("updated_at")
    name                String
    projectMembers      ProjectMembership[]
    organization        Organization           @relation(fields: [orgId], references: [id], onUpdate: Cascade, onDelete: Cascade)
    traces              Trace[]
    observations        Observation[]
    apiKeys             ApiKey[]
    dataset             Dataset[]
    RawEvents           Events[]
    invitations         MembershipInvitation[]
    sessions            TraceSession[]
    Prompt              Prompt[]
    Model               Model[]
    EvalTemplate        EvalTemplate[]
    JobConfiguration    JobConfiguration[]
    JobExecution        JobExecution[]
    LlmApiKeys          LlmApiKeys[]
    PosthogIntegration  PosthogIntegration[]
    Score               Score[]
    scoreConfig         ScoreConfig[]
    BatchExport         BatchExport[]
    comment             Comment[]
    annotationQueue     AnnotationQueue[]
    annotationQueueItem AnnotationQueueItem[]

    @@index([orgId])
    @@map("projects")
}

model ApiKey {
    id                  String    @id @unique @default(cuid())
    createdAt           DateTime  @default(now()) @map("created_at")
    note                String?
    publicKey           String    @unique @map("public_key")
    hashedSecretKey     String    @unique @map("hashed_secret_key")
    fastHashedSecretKey String?   @unique @map("fast_hashed_secret_key")
    displaySecretKey    String    @map("display_secret_key")
    lastUsedAt          DateTime? @map("last_used_at")
    expiresAt           DateTime? @map("expires_at")
    projectId           String    @map("project_id")
    project             Project   @relation(fields: [projectId], references: [id], onDelete: Cascade)

    @@index(projectId)
    @@index(publicKey)
    @@index(hashedSecretKey)
    @@index(fastHashedSecretKey)
    @@map("api_keys")
}

model LlmApiKeys {
    id        String   @id @unique @default(cuid())
    createdAt DateTime @default(now()) @map("created_at")
    updatedAt DateTime @default(now()) @updatedAt @map("updated_at")

    provider          String
    adapter           String // This controls the interface that is used to connect with the LLM, e.g. 'openai' or 'anthropic'
    displaySecretKey  String   @map("display_secret_key")
    secretKey         String   @map("secret_key")
    baseURL           String?  @map("base_url")
    customModels      String[] @default([]) @map("custom_models")
    withDefaultModels Boolean  @default(true) @map("with_default_models")

    projectId String  @map("project_id")
    project   Project @relation(fields: [projectId], references: [id], onDelete: Cascade)

    @@unique([projectId, provider])
    @@map("llm_api_keys")
}

model OrganizationMembership {
    id                 String              @id @default(cuid())
    orgId              String              @map("org_id")
    organization       Organization        @relation(fields: [orgId], references: [id], onDelete: Cascade)
    userId             String              @map("user_id")
    user               User                @relation(fields: [userId], references: [id], onDelete: Cascade)
    role               Role                @map("role")
    createdAt          DateTime            @default(now()) @map("created_at")
    updatedAt          DateTime            @default(now()) @updatedAt @map("updated_at")
    ProjectMemberships ProjectMembership[]

    @@unique([orgId, userId])
    @@index([userId])
    @@map("organization_memberships")
}

// Set a project-specific role for a user in an organization
model ProjectMembership {
    orgMembershipId        String                 @map("org_membership_id")
    organizationMembership OrganizationMembership @relation(fields: [orgMembershipId], references: [id], onDelete: Cascade)
    projectId              String                 @map("project_id")
    project                Project                @relation(fields: [projectId], references: [id], onDelete: Cascade)
    userId                 String                 @map("user_id")
    user                   User                   @relation(fields: [userId], references: [id], onDelete: Cascade)
    role                   Role
    createdAt              DateTime               @default(now()) @map("created_at")
    updatedAt              DateTime               @default(now()) @updatedAt @map("updated_at")

    @@id([projectId, userId])
    @@index([userId])
    @@index([projectId])
    @@index([orgMembershipId])
    @@map("project_memberships")
}

model MembershipInvitation {
    id              String       @id @unique @default(cuid())
    email           String
    orgId           String       @map("org_id")
    organization    Organization @relation(fields: [orgId], references: [id], onDelete: Cascade)
    orgRole         Role         @map("org_role")
    projectId       String?      @map("project_id")
    project         Project?     @relation(fields: [projectId], references: [id], onDelete: SetNull)
    projectRole     Role?        @map("project_role")
    invitedByUserId String?      @map("invited_by_user_id")
    invitedByUser   User?        @relation(fields: [invitedByUserId], references: [id], onDelete: SetNull)
    createdAt       DateTime     @default(now()) @map("created_at")
    updatedAt       DateTime     @default(now()) @updatedAt @map("updated_at")

    @@index([projectId])
    @@index([orgId])
    @@index([email])
    @@map("membership_invitations")
}

enum Role {
    OWNER
    ADMIN
    MEMBER
    VIEWER
    NONE
}

model TraceSession {
    id         String   @default(cuid())
    createdAt  DateTime @default(now()) @map("created_at")
    updatedAt  DateTime @default(now()) @updatedAt @map("updated_at")
    projectId  String   @map("project_id")
    project    Project  @relation(fields: [projectId], references: [id], onDelete: Cascade)
    bookmarked Boolean  @default(false)
    public     Boolean  @default(false)
    traces     Trace[]

    @@id([id, projectId])
    @@index([projectId])
    @@index([createdAt])
    @@index([updatedAt])
    @@map("trace_sessions")
}

// Update TraceView below when making changes to this model!

model Trace {
    id         String        @id @default(cuid())
    externalId String?       @map("external_id")
    timestamp  DateTime      @default(now())
    name       String?
    userId     String?       @map("user_id")
    metadata   Json?
    release    String?
    version    String?
    projectId  String        @map("project_id")
    project    Project       @relation(fields: [projectId], references: [id], onDelete: Cascade)
    public     Boolean       @default(false)
    bookmarked Boolean       @default(false)
    tags       String[]      @default([])
    input      Json?
    output     Json?
    sessionId  String?       @map("session_id")
    session    TraceSession? @relation(fields: [sessionId, projectId], references: [id, projectId])
    createdAt  DateTime      @default(now()) @map("created_at")
    updatedAt  DateTime      @default(now()) @updatedAt @map("updated_at")

    JobExecution JobExecution[]

    @@index([projectId, timestamp])
    @@index([sessionId])
    @@index([name])
    @@index([userId])
    @@index([id, userId])
    @@index(timestamp)
    @@index(createdAt)
    @@index([tags(ops: ArrayOps)], type: Gin)
    @@map("traces")
}

// This view is based on the trace table. Once prisma supports
// inheritance, we should remove code duplication here.
view TraceView {
    // trace fields
    id         String   @id @default(cuid())
    externalId String?  @map("external_id")
    timestamp  DateTime @default(now())
    name       String?
    userId     String?  @map("user_id")
    metadata   Json?
    release    String?
    version    String?
    projectId  String   @map("project_id")
    public     Boolean  @default(false)
    bookmarked Boolean  @default(false)
    tags       String[] @default([])
    input      Json?
    output     Json?
    sessionId  String?  @map("session_id")
    createdAt  DateTime @map("created_at")
    updatedAt  DateTime @map("updated_at")

    // calculated fields
    duration Float? @map("duration") // can be null if no observations in trace

    @@map("traces_view")
}

// Update ObservationView below when making changes to this model!
// traceId is optional only due to timing during data injestion 
// (traceId is not necessarily known at the time of observation creation)
model Observation {
    id                  String           @id @default(cuid())
    traceId             String?          @map("trace_id")
    projectId           String           @map("project_id")
    type                ObservationType
    startTime           DateTime         @default(now()) @map("start_time")
    endTime             DateTime?        @map("end_time")
    name                String?
    metadata            Json?
    parentObservationId String?          @map("parent_observation_id")
    level               ObservationLevel @default(DEFAULT)
    statusMessage       String?          @map("status_message")
    version             String?
    createdAt           DateTime         @default(now()) @map("created_at")
    updatedAt           DateTime         @default(now()) @updatedAt @map("updated_at")

    // GENERATION ONLY
    model           String? // user-provided model attribute
    internalModel   String? @map("internal_model") // matched model.name that is matched at ingestion time, to be deprecated
    internalModelId String? @map("internal_model_id") // matched model.id that is matched at ingestion time

    modelParameters  Json?
    input            Json?
    output           Json?
    promptTokens     Int     @default(0) @map("prompt_tokens")
    completionTokens Int     @default(0) @map("completion_tokens")
    totalTokens      Int     @default(0) @map("total_tokens")
    unit             String?

    // User provided cost at ingestion
    inputCost  Decimal? @map("input_cost")
    outputCost Decimal? @map("output_cost")
    totalCost  Decimal? @map("total_cost")

    // Calculated cost
    calculatedInputCost  Decimal? @map("calculated_input_cost")
    calculatedOutputCost Decimal? @map("calculated_output_cost")
    calculatedTotalCost  Decimal? @map("calculated_total_cost")

    completionStartTime DateTime? @map("completion_start_time")
    project             Project   @relation(fields: [projectId], references: [id], onDelete: Cascade)

    promptId String? @map("prompt_id") // no fk constraint, prompt can be deleted

    @@unique([id, projectId])
    @@index([projectId, internalModel, startTime, unit])
    @@index([traceId, projectId, type, startTime])
    @@index([traceId, projectId, startTime])
    @@index([type])
    @@index(startTime)
    @@index(createdAt)
    @@index(model)
    @@index(internalModel)
    @@index([projectId, promptId])
    @@index(promptId)
    @@index([projectId, startTime, type])
    @@map("observations")
}

// This view is a mix of the observation and model. Once prisma supports
// inheritance, we should remove code duplication here.
view ObservationView {
    id                  String           @id @default(cuid())
    traceId             String?          @map("trace_id")
    projectId           String           @map("project_id")
    type                ObservationType
    startTime           DateTime         @map("start_time")
    endTime             DateTime?        @map("end_time")
    name                String?
    metadata            Json?
    parentObservationId String?          @map("parent_observation_id")
    level               ObservationLevel @default(DEFAULT)
    statusMessage       String?          @map("status_message")
    version             String?
    createdAt           DateTime         @map("created_at")
    updatedAt           DateTime         @map("updated_at")

    // GENERATION ONLY
    model               String?
    modelParameters     Json?
    input               Json?
    output              Json?
    promptTokens        Int       @default(0) @map("prompt_tokens")
    completionTokens    Int       @default(0) @map("completion_tokens")
    totalTokens         Int       @default(0) @map("total_tokens")
    unit                String?
    completionStartTime DateTime? @map("completion_start_time")

    // prompts
    promptId      String? @map("prompt_id")
    promptName    String? @map("prompt_name")
    promptVersion Int?    @map("prompt_version")

    // model fields
    modelId     String?  @map("model_id")
    inputPrice  Decimal? @map("input_price")
    outputPrice Decimal? @map("output_price")
    totalPrice  Decimal? @map("total_price")

    // calculated fields
    calculatedInputCost  Decimal? @map("calculated_input_cost")
    calculatedOutputCost Decimal? @map("calculated_output_cost")
    calculatedTotalCost  Decimal? @map("calculated_total_cost")
    latency              Float?   @map("latency")
    timeToFirstToken     Float?   @map("time_to_first_token")

    @@map("observations_view")
}

enum ObservationType {
    SPAN
    EVENT
    GENERATION
}

enum ObservationLevel {
    DEBUG
    DEFAULT
    WARNING
    ERROR
}

model Score {
    id            String         @id @default(cuid())
    timestamp     DateTime       @default(now())
    projectId     String         @map("project_id")
    project       Project        @relation(fields: [projectId], references: [id], onDelete: Cascade)
    name          String
    value         Float? // always defined if data type is NUMERIC or BOOLEAN, optional for CATEGORICAL
    source        ScoreSource
    authorUserId  String?        @map("author_user_id")
    comment       String?
    traceId       String         @map("trace_id")
    observationId String?        @map("observation_id")
    configId      String?        @map("config_id")
    stringValue   String?        @map("string_value") // always defined if data type is CATEGORICAL or BOOLEAN, null for NUMERIC
    queueId       String?        @map("queue_id")
    createdAt     DateTime       @default(now()) @map("created_at")
    updatedAt     DateTime       @default(now()) @updatedAt @map("updated_at")
    dataType      ScoreDataType  @default(NUMERIC) @map("data_type")
    JobExecution  JobExecution[]
    scoreConfig   ScoreConfig?   @relation(fields: [configId], references: [id], onDelete: SetNull)

    @@unique([id, projectId]) // used for upserts via prisma
    @@index(timestamp)
    @@index([value])
    @@index([projectId, name])
    @@index([authorUserId])
    @@index([configId])
    @@index([traceId], type: Hash)
    @@index([observationId], type: Hash)
    @@index([source])
    @@index([createdAt])
    @@map("scores")
}

enum ScoreSource {
    ANNOTATION
    API
    EVAL
}

model ScoreConfig {
    id          String        @id @default(cuid())
    createdAt   DateTime      @default(now()) @map("created_at")
    updatedAt   DateTime      @default(now()) @updatedAt @map("updated_at")
    projectId   String        @map("project_id")
    project     Project       @relation(fields: [projectId], references: [id], onDelete: Cascade)
    name        String
    dataType    ScoreDataType @map("data_type")
    isArchived  Boolean       @default(false) @map("is_archived")
    minValue    Float?        @map("min_value")
    maxValue    Float?        @map("max_value")
    categories  Json?         @map("categories")
    description String?
    score       Score[]

    @@unique([id, projectId]) // used for upserts via prisma
    @@index([dataType])
    @@index([isArchived])
    @@index([projectId])
    @@index([categories])
    @@index([createdAt])
    @@index([updatedAt])
    @@map("score_configs")
}

enum ScoreDataType {
    CATEGORICAL
    NUMERIC
    BOOLEAN
}

model AnnotationQueue {
    id                  String                @id @default(cuid())
    name                String
    description         String?
    scoreConfigIds      String[]              @default([]) @map("score_config_ids")
    projectId           String                @map("project_id")
    project             Project               @relation(fields: [projectId], references: [id], onDelete: Cascade)
    createdAt           DateTime              @default(now()) @map("created_at")
    updatedAt           DateTime              @default(now()) @updatedAt @map("updated_at")
    annotationQueueItem AnnotationQueueItem[]

    @@unique([projectId, name])
    @@index([id, projectId])
    @@index([projectId, createdAt])
    @@map("annotation_queues")
}

model AnnotationQueueItem {
    id              String                    @id @default(cuid())
    queueId         String                    @map("queue_id")
    queue           AnnotationQueue           @relation(fields: [queueId], references: [id], onDelete: Cascade)
    objectId        String                    @map("object_id")
    objectType      AnnotationQueueObjectType @map("object_type")
    status          AnnotationQueueStatus     @default(PENDING)
    lockedAt        DateTime?                 @map("locked_at")
    lockedByUserId  String?                   @map("locked_by_user_id")
    lockedByUser    User?                     @relation("LockedByUser", fields: [lockedByUserId], references: [id], onDelete: SetNull)
    annotatorUserId String?                   @map("annotator_user_id")
    annotatorUser   User?                     @relation("AnnotatorUser", fields: [annotatorUserId], references: [id], onDelete: SetNull)
    completedAt     DateTime?                 @map("completed_at")
    projectId       String                    @map("project_id")
    project         Project                   @relation(fields: [projectId], references: [id], onDelete: Cascade)
    createdAt       DateTime                  @default(now()) @map("created_at")
    updatedAt       DateTime                  @default(now()) @updatedAt @map("updated_at")

    @@index([id, projectId])
    @@index([projectId, queueId, status])
    @@index([objectId, objectType, projectId, queueId])
    @@index([annotatorUserId])
    @@index([createdAt])
    @@map("annotation_queue_items")
}

enum AnnotationQueueStatus {
    PENDING
    COMPLETED
}

enum AnnotationQueueObjectType {
    TRACE
    OBSERVATION
}

model CronJobs {
    name         String    @id
    lastRun      DateTime? @map("last_run")
    jobStartedAt DateTime? @map("job_started_at")
    state        String?

    @@map("cron_jobs")
}

model Dataset {
    id           String        @default(cuid())
    projectId    String        @map("project_id")
    name         String
    description  String?
    metadata     Json?
    project      Project       @relation(fields: [projectId], references: [id], onDelete: Cascade)
    createdAt    DateTime      @default(now()) @map("created_at")
    updatedAt    DateTime      @default(now()) @updatedAt @map("updated_at")
    datasetItems DatasetItem[]
    datasetRuns  DatasetRuns[]

    @@id([id, projectId])
    @@unique([projectId, name])
    @@index([createdAt])
    @@index([updatedAt])
    @@map("datasets")
}

model DatasetItem {
    id                  String            @default(cuid())
    projectId           String            @map("project_id")
    status              DatasetStatus     @default(ACTIVE)
    input               Json?
    expectedOutput      Json?             @map("expected_output")
    metadata            Json?
    sourceTraceId       String?           @map("source_trace_id")
    sourceObservationId String?           @map("source_observation_id")
    datasetId           String            @map("dataset_id")
    dataset             Dataset           @relation(fields: [datasetId, projectId], references: [id, projectId], onDelete: Cascade)
    createdAt           DateTime          @default(now()) @map("created_at")
    updatedAt           DateTime          @default(now()) @updatedAt @map("updated_at")
    datasetRunItems     DatasetRunItems[]

    @@id([id, projectId])
    @@index([sourceTraceId], type: Hash)
    @@index([sourceObservationId], type: Hash)
    @@index([datasetId], type: Hash)
    @@index([createdAt])
    @@index([updatedAt])
    @@map("dataset_items")
}

enum DatasetStatus {
    ACTIVE
    ARCHIVED
}

model DatasetRuns {
    id              String            @default(cuid())
    projectId       String            @map("project_id")
    name            String
    description     String?
    metadata        Json?
    datasetId       String            @map("dataset_id")
    dataset         Dataset           @relation(fields: [datasetId, projectId], references: [id, projectId], onDelete: Cascade)
    createdAt       DateTime          @default(now()) @map("created_at")
    updatedAt       DateTime          @default(now()) @updatedAt @map("updated_at")
    datasetRunItems DatasetRunItems[]

    @@id([id, projectId])
    @@unique([datasetId, projectId, name])
    @@index([datasetId], type: Hash)
    @@index([createdAt])
    @@index([updatedAt])
    @@map("dataset_runs")
}

model DatasetRunItems {
    id            String      @default(cuid())
    projectId     String      @map("project_id")
    datasetRunId  String      @map("dataset_run_id")
    datasetRun    DatasetRuns @relation(fields: [datasetRunId, projectId], references: [id, projectId], onDelete: Cascade)
    datasetItemId String      @map("dataset_item_id")
    datasetItem   DatasetItem @relation(fields: [datasetItemId, projectId], references: [id, projectId], onDelete: Cascade)
    traceId       String      @map("trace_id")
    observationId String?     @map("observation_id")
    createdAt     DateTime    @default(now()) @map("created_at")
    updatedAt     DateTime    @default(now()) @updatedAt @map("updated_at")

    @@id([id, projectId])
    @@index([datasetRunId], type: Hash)
    @@index([datasetItemId], type: Hash)
    @@index([observationId], type: Hash)
    @@index([traceId])
    @@index([createdAt])
    @@index([updatedAt])
    @@map("dataset_run_items")
}

model Events {
    id        String   @id @default(cuid())
    createdAt DateTime @default(now()) @map("created_at")
    updatedAt DateTime @default(now()) @updatedAt @map("updated_at")
    projectId String   @map("project_id")
    project   Project  @relation(fields: [projectId], references: [id], onDelete: Cascade)
    data      Json
    headers   Json     @default("{}")
    url       String?
    method    String?

    @@index(projectId)
    @@map("events")
}

model Comment {
    id           String            @id @default(cuid())
    projectId    String            @map("project_id")
    project      Project           @relation(fields: [projectId], references: [id], onDelete: Cascade)
    objectType   CommentObjectType @map("object_type")
    objectId     String            @map("object_id")
    createdAt    DateTime          @default(now()) @map("created_at")
    updatedAt    DateTime          @default(now()) @updatedAt @map("updated_at")
    content      String
    authorUserId String?           @map("author_user_id") // no fk constraint, user can be deleted

    @@index([projectId, objectType, objectId])
    @@map("comments")
}

enum CommentObjectType {
    TRACE
    OBSERVATION
    SESSION
    PROMPT
}

model Prompt {
    id        String   @id @default(cuid())
    createdAt DateTime @default(now()) @map("created_at")
    updatedAt DateTime @default(now()) @updatedAt @map("updated_at")

    projectId String  @map("project_id")
    project   Project @relation(fields: [projectId], references: [id], onDelete: Cascade)

    createdBy String @map("created_by")

    prompt   Json
    name     String
    version  Int
    type     String   @default("text")
    isActive Boolean? @map("is_active") // Deprecated. To be removed once 'production' labels work as expected.
    config   Json     @default("{}")
    tags     String[] @default([])
    labels   String[] @default([])

    @@unique([projectId, name, version])
    @@index([projectId, id])
    @@index([createdAt])
    @@index([updatedAt])
    @@index([tags(ops: ArrayOps)], type: Gin)
    @@map("prompts")
}

// Update ObservationView below when making changes to this model!
model Model {
    id        String   @id @default(cuid())
    createdAt DateTime @default(now()) @map("created_at")
    updatedAt DateTime @default(now()) @updatedAt @map("updated_at")

    projectId String?  @map("project_id")
    project   Project? @relation(fields: [projectId], references: [id], onDelete: Cascade)

    modelName       String    @map("model_name")
    matchPattern    String    @map("match_pattern")
    startDate       DateTime? @map("start_date")
    inputPrice      Decimal?  @map("input_price")
    outputPrice     Decimal?  @map("output_price")
    totalPrice      Decimal?  @map("total_price")
    unit            String // TOKENS, CHARACTERS, MILLISECONDS, SECONDS, REQUESTS, or IMAGES
    tokenizerId     String?   @map("tokenizer_id")
    tokenizerConfig Json?     @map("tokenizer_config")

    @@unique([projectId, modelName, startDate, unit])
    @@index(modelName)
    @@map("models")
}

// No FK constraints to preserve audit logs
model AuditLog {
    id              String   @id @default(cuid())
    createdAt       DateTime @default(now()) @map("created_at")
    updatedAt       DateTime @default(now()) @updatedAt @map("updated_at")
    userId          String   @map("user_id")
    orgId           String   @map("org_id")
    userOrgRole     String   @map("user_org_role")
    projectId       String?  @map("project_id")
    userProjectRole String?  @map("user_project_role")
    resourceType    String   @map("resource_type")
    resourceId      String   @map("resource_id")
    action          String
    before          String? //stringified JSON
    after           String? // stringified JSON

    @@index([projectId])
    @@index([userId])
    @@index([orgId])
    @@index([createdAt])
    @@index([updatedAt])
    @@map("audit_logs")
}

model EvalTemplate {
    id        String   @id @default(cuid())
    createdAt DateTime @default(now()) @map("created_at")
    updatedAt DateTime @default(now()) @updatedAt @map("updated_at")

    projectId String  @map("project_id")
    project   Project @relation(fields: [projectId], references: [id], onDelete: Cascade)

    name             String
    version          Int
    prompt           String
    model            String
    provider         String
    modelParams      Json               @map("model_params")
    vars             String[]           @default([])
    outputSchema     Json               @map("output_schema")
    JobConfiguration JobConfiguration[]

    @@unique([projectId, name, version])
    @@index([projectId, id])
    @@map("eval_templates")
}

enum JobType {
    EVAL
}

enum JobConfigState {
    ACTIVE
    INACTIVE
}

model JobConfiguration {
    id        String   @id @default(cuid())
    createdAt DateTime @default(now()) @map("created_at")
    updatedAt DateTime @default(now()) @updatedAt @map("updated_at")

    projectId String  @map("project_id")
    project   Project @relation(fields: [projectId], references: [id], onDelete: Cascade)

    jobType        JobType        @map("job_type")
    status         JobConfigState @default(ACTIVE)
    evalTemplateId String?        @map("eval_template_id")
    evalTemplate   EvalTemplate?  @relation(fields: [evalTemplateId], references: [id], onDelete: SetNull)

    scoreName       String         @map("score_name")
    filter          Json
    targetObject    String         @map("target_object")
    variableMapping Json           @map("variable_mapping")
    sampling        Decimal // ratio of jobs that are executed for sampling (0..1)  
    delay           Int // delay in milliseconds
    JobExecution    JobExecution[]

    @@index([projectId, id])
    @@map("job_configurations")
}

enum JobExecutionStatus {
    COMPLETED
    ERROR
    PENDING
    CANCELLED
}

model JobExecution {
    id        String   @id @default(cuid())
    createdAt DateTime @default(now()) @map("created_at")
    updatedAt DateTime @default(now()) @updatedAt @map("updated_at")

    projectId String  @map("project_id")
    project   Project @relation(fields: [projectId], references: [id], onDelete: Cascade)

    jobConfigurationId String           @map("job_configuration_id")
    jobConfiguration   JobConfiguration @relation(fields: [jobConfigurationId], references: [id], onDelete: Cascade)

    status    JobExecutionStatus
    startTime DateTime?          @map("start_time")
    endTime   DateTime?          @map("end_time")
    error     String?

    jobInputTraceId String? @map("job_input_trace_id")
    trace           Trace?  @relation(fields: [jobInputTraceId], references: [id], onDelete: SetNull) // job remains when traces are deleted

    jobOutputScoreId String? @map("job_output_score_id")
    score            Score?  @relation(fields: [jobOutputScoreId], references: [id], onDelete: SetNull) // job remains when scores are deleted

    @@index([projectId, status])
    @@index([projectId, id])
    @@index([jobConfigurationId])
    @@index([jobOutputScoreId])
    @@index([jobInputTraceId])
    @@index([createdAt])
    @@index([updatedAt])
    @@map("job_executions")
}

// Single Sign-On configuration for a domain
// This feature is part of the Enterprise Edition
model SsoConfig {
    domain       String   @id @default(cuid()) // e.g. "google.com"
    createdAt    DateTime @default(now()) @map("created_at")
    updatedAt    DateTime @default(now()) @updatedAt @map("updated_at")
    authProvider String   @map("auth_provider") // e.g. "okta", ee/sso/types.ts

    authConfig Json? @map("auth_config")
    // e.g. { "clientId": "1234", "clientSecret": "5678" }, null if credentials from env should be used
    // secrets like clientSecret are encrypted on the application level

    @@map("sso_configs")
}

model PosthogIntegration {
    projectId              String    @id @map("project_id")
    project                Project   @relation(fields: [projectId], references: [id], onDelete: Cascade)
    encryptedPosthogApiKey String    @map("encrypted_posthog_api_key")
    posthogHostName        String    @map("posthog_host_name")
    lastSyncAt             DateTime? @map("last_sync_at")
    enabled                Boolean
    createdAt              DateTime  @default(now()) @map("created_at")

    @@map("posthog_integrations")
}

model BatchExport {
    id        String   @id @default(cuid())
    createdAt DateTime @default(now()) @map("created_at")
    updatedAt DateTime @default(now()) @updatedAt @map("updated_at")

    projectId String  @map("project_id")
    project   Project @relation(fields: [projectId], references: [id], onDelete: Cascade)
    userId    String  @map("user_id")

    finishedAt DateTime? @map("finished_at")
    expiresAt  DateTime? @map("expires_at")

    name   String
    status String
    query  Json
    format String
    url    String?
    log    String?

    @@index([projectId, userId])
    @@index([status])
    @@map("batch_exports")
}<|MERGE_RESOLUTION|>--- conflicted
+++ resolved
@@ -34,7 +34,6 @@
 
 // Necessary for Next auth
 model Account {
-<<<<<<< HEAD
     id                       String  @id @default(cuid())
     userId                   String  @map("user_id")
     type                     String
@@ -50,32 +49,11 @@
     id_token                 String? // @db.Text
     session_state            String?
     refresh_token_expires_in Int?
+    created_at               Int? // GitLab
     user                     User    @relation(fields: [userId], references: [id], onDelete: Cascade)
 
     @@unique([provider, providerAccountId])
     @@index([userId])
-=======
-  id                       String  @id @default(cuid())
-  userId                   String  @map("user_id")
-  type                     String
-  provider                 String
-  providerAccountId        String
-  refresh_token            String? // @db.Text
-  access_token             String? // @db.Text
-  expires_at               Int?
-  expires_in               Int?
-  ext_expires_in           Int?
-  token_type               String?
-  scope                    String?
-  id_token                 String? // @db.Text
-  session_state            String?
-  refresh_token_expires_in Int?
-  created_at               Int? // GitLab
-  user                     User    @relation(fields: [userId], references: [id], onDelete: Cascade)
-
-  @@unique([provider, providerAccountId])
-  @@index([userId])
->>>>>>> c2403239
 }
 
 model Session {
